defmodule KafkaEx.Server do
  @moduledoc """
  Defines the KafkaEx.Server behavior that all Kafka API servers must implement, this module also provides some common callback functions that are injected into the servers that `use` it.
  """

  alias KafkaEx.Protocol.ConsumerMetadata
  alias KafkaEx.Protocol.Heartbeat.Request, as: HeartbeatRequest
  alias KafkaEx.Protocol.JoinGroup.Request, as: JoinGroupRequest
  alias KafkaEx.Protocol.LeaveGroup.Request, as: LeaveGroupRequest
  alias KafkaEx.Protocol.Metadata
  alias KafkaEx.Protocol.Metadata.Broker
  alias KafkaEx.Protocol.Metadata.Response, as: MetadataResponse
  alias KafkaEx.Protocol.OffsetCommit.Request, as: OffsetCommitRequest
  alias KafkaEx.Protocol.OffsetFetch.Request, as: OffsetFetchRequest
  alias KafkaEx.Protocol.Fetch.Request, as: FetchRequest
  alias KafkaEx.Protocol.Produce
  alias KafkaEx.Protocol.Produce.Request, as: ProduceRequest
  alias KafkaEx.Protocol.SyncGroup.Request, as: SyncGroupRequest
  alias KafkaEx.Socket

  defmodule State do
    @moduledoc false

    defstruct(
      metadata: %Metadata.Response{},
      brokers: [],
      event_pid: nil,
      consumer_metadata: %ConsumerMetadata.Response{},
      correlation_id: 0,
      consumer_group: nil,
      metadata_update_interval: nil,
      consumer_group_update_interval: nil,
      worker_name: KafkaEx.Server,
      ssl_options: [],
      use_ssl: false
    )

      @type t :: %State{
        metadata: Metadata.Response.t,
        brokers: [Broker.t],
        event_pid: nil | pid,
        consumer_metadata: ConsumerMetadata.Response.t,
        correlation_id: integer,
        metadata_update_interval: nil | integer,
        consumer_group_update_interval: nil | integer,
        worker_name: atom,
        ssl_options: KafkaEx.ssl_options,
        use_ssl: boolean
      }
  end

  @callback kafka_server_init(args :: [term]) ::
    {:ok, state} |
    {:ok, state, timeout | :hibernate} |
    :ignore |
    {:stop, reason :: any} when state: any
  @callback kafka_server_produce(request :: ProduceRequest.t, state :: State.t) ::
    {:reply, reply, new_state} |
    {:reply, reply, new_state, timeout | :hibernate} |
    {:noreply, new_state} |
    {:noreply, new_state, timeout | :hibernate} |
    {:stop, reason, reply, new_state} |
    {:stop, reason, new_state} when reply: term, new_state: term, reason: term
  @callback kafka_server_consumer_group(state :: State.t) ::
    {:reply, reply, new_state} |
    {:reply, reply, new_state, timeout | :hibernate} |
    {:noreply, new_state} |
    {:noreply, new_state, timeout | :hibernate} |
    {:stop, reason, reply, new_state} |
    {:stop, reason, new_state} when reply: term, new_state: term, reason: term
  @callback kafka_server_fetch(fetch_request :: FetchRequest.t, state :: State.t) ::
    {:reply, reply, new_state} |
    {:reply, reply, new_state, timeout | :hibernate} |
    {:noreply, new_state} |
    {:noreply, new_state, timeout | :hibernate} |
    {:stop, reason, reply, new_state} |
    {:stop, reason, new_state} when reply: term, new_state: term, reason: term
  @callback kafka_server_offset(topic :: binary, parition :: integer, time :: :calendar.datetime | :latest | :earliest, state :: State.t) ::
    {:reply, reply, new_state} |
    {:reply, reply, new_state, timeout | :hibernate} |
    {:noreply, new_state} |
    {:noreply, new_state, timeout | :hibernate} |
    {:stop, reason, reply, new_state} |
    {:stop, reason, new_state} when reply: term, new_state: term, reason: term
  @callback kafka_server_offset_fetch(request :: OffsetFetchRequest.t, state :: State.t) ::
    {:reply, reply, new_state} |
    {:reply, reply, new_state, timeout | :hibernate} |
    {:noreply, new_state} |
    {:noreply, new_state, timeout | :hibernate} |
    {:stop, reason, reply, new_state} |
    {:stop, reason, new_state} when reply: term, new_state: term, reason: term
  @callback kafka_server_offset_commit(request :: OffsetCommitRequest.t, state :: State.t) ::
    {:reply, reply, new_state} |
    {:reply, reply, new_state, timeout | :hibernate} |
    {:noreply, new_state} |
    {:noreply, new_state, timeout | :hibernate} |
    {:stop, reason, reply, new_state} |
    {:stop, reason, new_state} when reply: term, new_state: term, reason: term
  @callback kafka_server_consumer_group_metadata(state :: State.t) ::
    {:reply, reply, new_state} |
    {:reply, reply, new_state, timeout | :hibernate} |
    {:noreply, new_state} |
    {:noreply, new_state, timeout | :hibernate} |
    {:stop, reason, reply, new_state} |
    {:stop, reason, new_state} when reply: term, new_state: term, reason: term
  @callback kafka_server_metadata(topic :: binary, state :: State.t) ::
    {:reply, reply, new_state} |
    {:reply, reply, new_state, timeout | :hibernate} |
    {:noreply, new_state} |
    {:noreply, new_state, timeout | :hibernate} |
    {:stop, reason, reply, new_state} |
    {:stop, reason, new_state} when reply: term, new_state: term, reason: term
  @callback kafka_server_join_group(JoinGroupRequest.t, network_timeout :: integer, state :: State.t) ::
    {:reply, reply, new_state} |
    {:reply, reply, new_state, timeout | :hibernate} |
    {:noreply, new_state} |
    {:noreply, new_state, timeout | :hibernate} |
    {:stop, reason, reply, new_state} |
    {:stop, reason, new_state} when reply: term, new_state: term, reason: term
  @callback kafka_server_sync_group(SyncGroupRequest.t, network_timeout :: integer, state :: State.t) ::
    {:reply, reply, new_state} |
    {:reply, reply, new_state, timeout | :hibernate} |
    {:noreply, new_state} |
    {:noreply, new_state, timeout | :hibernate} |
    {:stop, reason, reply, new_state} |
    {:stop, reason, new_state} when reply: term, new_state: term, reason: term
  @callback kafka_server_leave_group(LeaveGroupRequest.t, network_timeout :: integer, state :: State.t) ::
    {:reply, reply, new_state} |
    {:reply, reply, new_state, timeout | :hibernate} |
    {:noreply, new_state} |
    {:noreply, new_state, timeout | :hibernate} |
    {:stop, reason, reply, new_state} |
    {:stop, reason, new_state} when reply: term, new_state: term, reason: term
  @callback kafka_server_heartbeat(HeartbeatRequest.t, network_timeout :: integer, state :: State.t) ::
    {:reply, reply, new_state} |
    {:reply, reply, new_state, timeout | :hibernate} |
    {:noreply, new_state} |
    {:noreply, new_state, timeout | :hibernate} |
    {:stop, reason, reply, new_state} |
    {:stop, reason, new_state} when reply: term, new_state: term, reason: term
  @callback kafka_server_update_metadata(state :: State.t) ::
    {:noreply, new_state} |
    {:noreply, new_state, timeout | :hibernate} |
    {:stop, reason :: term, new_state} when new_state: term
  @callback kafka_server_update_consumer_metadata(state :: State.t) ::
    {:noreply, new_state} |
    {:noreply, new_state, timeout | :hibernate} |
    {:stop, reason :: term, new_state} when new_state: term

  @default_call_timeout 5_000 # Default from GenServer

  @doc false
  @spec call(GenServer.server(), atom | tuple, nil | number | opts :: Keyword.t) :: term
  def call(server, request, opts \\ [])
  def call(server, request, opts) when is_list(opts) do
    call(server, request, opts[:timeout])
  end

  def call(server, request, nil) do
    # If using the configured sync_timeout that is less than the default
    # GenServer.call timeout, use the larger value unless explicitly set
    # using opts[:timeout].
    timeout = max(@default_call_timeout, Application.get_env(:kafka_ex, :sync_timeout, @default_call_timeout))
    call(server, request, timeout)
  end

  def call(server, request, timeout) when is_integer(timeout) do
    GenServer.call(server, request, timeout)
  end

  defmacro __using__(_) do
    quote location: :keep do
      @behaviour KafkaEx.Server
      require Logger
      alias KafkaEx.NetworkClient
      alias KafkaEx.Protocol.Offset

      @client_id "kafka_ex"
      @retry_count 3
      @wait_time 10
      @min_bytes 1
      @max_bytes 1_000_000
      @metadata_update_interval       30_000
      @sync_timeout                   1_000
      @ssl_options []

      def init([args]) do
        kafka_server_init([args])
      end

      def init([args, name]) do
        kafka_server_init([args, name])
      end

      def handle_call(:consumer_group, _from, state) do
        kafka_server_consumer_group(state)
      end

      def handle_call({:produce, produce_request}, _from, state) do
        kafka_server_produce(produce_request, state)
      end

      def handle_call({:fetch, fetch_request}, _from, state) do
        kafka_server_fetch(fetch_request, state)
      end

      def handle_call({:offset, topic, partition, time}, _from, state) do
        kafka_server_offset(topic, partition, time, state)
      end

      def handle_call({:offset_fetch, offset_fetch}, _from, state) do
        kafka_server_offset_fetch(offset_fetch, state)
      end

      def handle_call({:offset_commit, offset_commit_request}, _from, state) do
        kafka_server_offset_commit(offset_commit_request, state)
      end

      def handle_call({:consumer_group_metadata, _consumer_group}, _from, state) do
        kafka_server_consumer_group_metadata(state)
      end

      def handle_call({:metadata, topic}, _from, state) do
        kafka_server_metadata(topic, state)
      end

      def handle_call({:join_group, request, network_timeout}, _from, state) do
        kafka_server_join_group(request, network_timeout, state)
      end

      def handle_call({:sync_group, request, network_timeout}, _from, state) do
        kafka_server_sync_group(request, network_timeout, state)
      end

      def handle_call({:leave_group, request, network_timeout}, _from, state) do
        kafka_server_leave_group(request, network_timeout, state)
      end

      def handle_call({:heartbeat, request, network_timeout}, _from, state) do
        kafka_server_heartbeat(request, network_timeout, state)
      end

      def handle_info(:update_metadata, state) do
        kafka_server_update_metadata(state)
      end

      def handle_info(:update_consumer_metadata, state) do
        kafka_server_update_consumer_metadata(state)
      end

      def handle_info(_, state) do
        {:noreply, state}
      end


      def terminate(_, state) do
        Logger.log(:debug, "Shutting down worker #{inspect state.worker_name}")
        if state.event_pid do
          GenEvent.stop(state.event_pid)
        end
        Enum.each(state.brokers, fn(broker) -> NetworkClient.close_socket(broker.socket) end)
      end

      # KakfaEx.Server behavior default implementations
      def kafka_server_produce(produce_request, state) do
        correlation_id = state.correlation_id + 1
        produce_request_data = Produce.create_request(correlation_id, @client_id, produce_request)
        {broker, state, corr_id} = case MetadataResponse.broker_for_topic(state.metadata, state.brokers, produce_request.topic, produce_request.partition) do
          nil    ->
            {retrieved_corr_id, _} = retrieve_metadata(state.brokers, state.correlation_id, config_sync_timeout(), produce_request.topic)
            state = %{update_metadata(state) | correlation_id: retrieved_corr_id}
            {
              MetadataResponse.broker_for_topic(state.metadata, state.brokers, produce_request.topic, produce_request.partition),
              state,
              retrieved_corr_id
            }
          broker -> {broker, state, correlation_id}
        end

        response = case broker do
          nil    ->
            Logger.log(:error, "Leader for topic #{produce_request.topic} is not available")
            :leader_not_available
          broker -> case produce_request.required_acks do
            0 ->  NetworkClient.send_async_request(broker, produce_request_data)
            _ ->
              response = broker
               |> NetworkClient.send_sync_request(produce_request_data, config_sync_timeout())
               |> Produce.parse_response
              case response do
                [%KafkaEx.Protocol.Produce.Response{partitions: [%{error_code: :no_error, offset: offset, partition: _}], topic: topic}] when offset != nil ->
                  {:ok, offset}
                _ ->
                  {:error, response}
              end
          end
        end
        state = %{state | correlation_id: corr_id + 1}
        {:reply, response, state}
      end

      def kafka_server_offset(topic, partition, time, state) do
        offset_request = Offset.create_request(state.correlation_id, @client_id, topic, partition, time)
        {broker, state} = case MetadataResponse.broker_for_topic(state.metadata, state.brokers, topic, partition) do
          nil    ->
            state = update_metadata(state)
            {MetadataResponse.broker_for_topic(state.metadata, state.brokers, topic, partition), state}
          broker -> {broker, state}
        end

        {response, state} = case broker do
          nil ->
            Logger.log(:error, "Leader for topic #{topic} is not available")
            {:topic_not_found, state}
          _ ->
            response = broker
             |> NetworkClient.send_sync_request(offset_request, config_sync_timeout())
             |> Offset.parse_response
            state = %{state | correlation_id: state.correlation_id + 1}
            {response, state}
        end

        {:reply, response, state}
      end

      def kafka_server_metadata(topic, state) do
        {correlation_id, metadata} = retrieve_metadata(state.brokers, state.correlation_id, config_sync_timeout(), topic)
        updated_state = %{state | metadata: metadata, correlation_id: correlation_id}
        {:reply, metadata, updated_state}
      end

      def kafka_server_update_metadata(state) do
        {:noreply, update_metadata(state)}
      end

      def update_metadata(state) do
        {correlation_id, metadata} = retrieve_metadata(state.brokers, state.correlation_id, config_sync_timeout())
        metadata_brokers = metadata.brokers
        brokers = state.brokers
          |> remove_stale_brokers(metadata_brokers)
          |> add_new_brokers(metadata_brokers, state.ssl_options, state.use_ssl)
        %{state | metadata: metadata, brokers: brokers, correlation_id: correlation_id + 1}
      end

      def retrieve_metadata(brokers, correlation_id, sync_timeout, topic \\ []), do: retrieve_metadata(brokers, correlation_id, sync_timeout, topic, @retry_count, 0)
      def retrieve_metadata(_, correlation_id, _sync_timeout, topic, 0, error_code) do
        Logger.log(:error, "Metadata request for topic #{inspect topic} failed with error_code #{inspect error_code}")
        {correlation_id, %Metadata.Response{}}
      end
      def retrieve_metadata(brokers, correlation_id, sync_timeout, topic, retry, _error_code) do
        metadata_request = Metadata.create_request(correlation_id, @client_id, topic)
        data = first_broker_response(metadata_request, brokers, sync_timeout)
        response = case data do
                     nil ->
                       Logger.log(:error, "Unable to fetch metadata from any brokers.  Timeout is #{sync_timeout}.")
                       raise "Unable to fetch metadata from any brokers.  Timeout is #{sync_timeout}."
                       :no_metadata_available
                     data ->
                       Metadata.parse_response(data)
                   end

                   case Enum.find(response.topic_metadatas, &(&1.error_code == :leader_not_available)) do
          nil  -> {correlation_id + 1, response}
          topic_metadata ->
            :timer.sleep(300)
            retrieve_metadata(brokers, correlation_id + 1, sync_timeout, topic, retry - 1, topic_metadata.error_code)
        end
      end

      defoverridable [
        kafka_server_produce: 2, kafka_server_offset: 4,
        kafka_server_metadata: 2, kafka_server_update_metadata: 1,
      ]

      defp remove_stale_brokers(brokers, metadata_brokers) do
        {brokers_to_keep, brokers_to_remove} = Enum.partition(brokers, fn(broker) ->
          Enum.find_value(metadata_brokers, &(broker.node_id == -1 || (broker.node_id == &1.node_id) && broker.socket && Socket.info(broker.socket)))
        end)
        case length(brokers_to_keep) do
          0 -> brokers_to_remove
          _ -> Enum.each(brokers_to_remove, fn(broker) ->
            Logger.log(:debug, "Closing connection to broker #{broker.node_id}: #{inspect broker.host} on port #{inspect broker.port}")
            NetworkClient.close_socket(broker.socket)
          end)
            brokers_to_keep
        end
      end

      defp add_new_brokers(brokers, [], _, _), do: brokers
      defp add_new_brokers(brokers, [metadata_broker|metadata_brokers], ssl_options, use_ssl) do
        case Enum.find(brokers, &(metadata_broker.node_id == &1.node_id)) do
          nil -> Logger.log(:debug, "Establishing connection to broker #{metadata_broker.node_id}: #{inspect metadata_broker.host} on port #{inspect metadata_broker.port}")
            add_new_brokers([%{metadata_broker | socket: NetworkClient.create_socket(metadata_broker.host, metadata_broker.port, ssl_options, use_ssl)} | brokers], metadata_brokers, ssl_options, use_ssl)
          _ -> add_new_brokers(brokers, metadata_brokers, ssl_options, use_ssl)
        end
      end

      defp first_broker_response(request, brokers, sync_timeout) do
        Enum.find_value(brokers, fn(broker) ->
          if Broker.connected?(broker) do
            NetworkClient.send_sync_request(broker, request, sync_timeout)
          end
        end)
      end

<<<<<<< HEAD
      defp sync_timeout(timeout \\ nil) do
        timeout || Application.get_env(:kafka_ex, :sync_timeout, @sync_timeout)
=======
      defp config_sync_timeout do
        Application.get_env(:kafka_ex, :sync_timeout, @sync_timeout)
>>>>>>> f45eec5a
      end
    end
  end
end<|MERGE_RESOLUTION|>--- conflicted
+++ resolved
@@ -403,13 +403,8 @@
         end)
       end
 
-<<<<<<< HEAD
       defp sync_timeout(timeout \\ nil) do
         timeout || Application.get_env(:kafka_ex, :sync_timeout, @sync_timeout)
-=======
-      defp config_sync_timeout do
-        Application.get_env(:kafka_ex, :sync_timeout, @sync_timeout)
->>>>>>> f45eec5a
       end
     end
   end
