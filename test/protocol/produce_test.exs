defmodule KafkaEx.Protocol.Produce.Test do
  use ExUnit.Case, async: true

  test "create_request creates a valid payload" do
    expected_request = <<0, 0, 0, 0, 0, 0, 0, 1, 0, 3, 102, 111, 111, 0, 1, 0, 0, 0, 10, 0, 0, 0, 1, 0, 4, 102, 111, 111, 100, 0, 0, 0, 1, 0, 0, 0, 0, 0, 0, 0, 29, 0, 0, 0, 0, 0, 0, 0, 0, 0, 0, 0, 17, 106, 86, 37, 142, 0, 0, 0, 0, 0, 0, 0, 0, 0, 3, 104, 101, 121>>

    request = KafkaEx.Protocol.Produce.create_request(1, "foo", %KafkaEx.Protocol.Produce.Request{
      topic: "food", partition: 0, required_acks: 1, timeout: 10, compression: :none, messages: [
        %KafkaEx.Protocol.Produce.Message{key: "", value: "hey"},
      ]
    })

    assert expected_request == :erlang.iolist_to_binary(request)
  end

  test "create_request correctly batches multiple request messages" do
    expected_request = <<0, 0, 0, 0, 0, 0, 0, 1, 0, 3, 102, 111, 111, 0, 1, 0, 0, 0, 10, 0, 0, 0, 1, 0, 4, 102, 111, 111, 100, 0, 0, 0, 1, 0, 0, 0, 0, 0, 0, 0, 88, 0, 0, 0, 0, 0, 0, 0, 0, 0, 0, 0, 17, 106, 86, 37, 142, 0, 0, 0, 0, 0, 0, 0, 0, 0, 3, 104, 101, 121, 0, 0, 0, 0, 0, 0, 0, 0, 0, 0, 0, 16, 225, 27, 42, 82, 0, 0, 0, 0, 0, 0, 0, 0, 0, 2, 104, 105, 0, 0, 0, 0, 0, 0, 0, 0, 0, 0, 0, 19, 119, 44, 195, 207, 0, 0, 0, 0, 0, 0, 0, 0, 0, 5, 104, 101, 108, 108, 111>>

    request = KafkaEx.Protocol.Produce.create_request(1, "foo", %KafkaEx.Protocol.Produce.Request{
      topic: "food", partition: 0, required_acks: 1, timeout: 10, compression: :none, messages: [
        %KafkaEx.Protocol.Produce.Message{key: "", value: "hey"},
        %KafkaEx.Protocol.Produce.Message{key: "", value: "hi"},
        %KafkaEx.Protocol.Produce.Message{key: "", value: "hello"},
      ]
    })

    assert expected_request == :erlang.iolist_to_binary(request)
  end

  test "create_request correctly encodes messages with gzip" do
    expected_request = <<0, 0, 0, 0, 0, 0, 0, 1, 0, 23, 99, 111, 109, 112, 114, 101, 115, 115, 105, 111, 110, 95, 99, 108, 105, 101, 110, 116, 95, 116, 101, 115, 116, 0, 1, 0, 0, 0, 10, 0, 0, 0, 1, 0, 16, 99, 111, 109, 112, 114, 101, 115, 115, 101, 100, 95, 116, 111, 112, 105, 99, 0, 0, 0, 1, 0, 0, 0, 0, 0, 0, 0, 86, 0, 0, 0, 0, 0, 0, 0, 0, 0, 0, 0, 74, 79, 44, 46, 209, 0, 1, 255, 255, 255, 255, 0, 0, 0, 60, 31, 139, 8, 0, 0, 0, 0, 0, 0, 3, 99, 96, 128, 3, 153, 135, 115, 4, 255, 131, 89, 172, 217, 169, 149, 10, 137, 64, 6, 103, 110, 106, 113, 113, 98, 122, 42, 152, 3, 87, 199, 242, 37, 117, 30, 66, 93, 18, 178, 186, 36, 0, 127, 205, 212, 97, 80, 0, 0, 0>>

    client_id = "compression_client_test"
    topic = "compressed_topic"
    messages = [
      %KafkaEx.Protocol.Produce.Message{key: "key a", value: "message a"},
      %KafkaEx.Protocol.Produce.Message{key: "key b", value: "message b"}
    ]

    produce = %KafkaEx.Protocol.Produce.Request{
      topic: topic,
      partition: 0,
      required_acks: 1,
      timeout: 10,
      compression: :gzip,
      messages: messages
    }

<<<<<<< HEAD
    request = KafkaEx.Protocol.Produce.create_request(1, "compression_client_test", produce)

    assert expected_request == :erlang.iolist_to_binary(request)
=======
    request = KafkaEx.Protocol.Produce.create_request(1, client_id, produce)

    # The exact binary contents of the message can change as zlib changes,
    # but they should remain compatible.  We test this by splitting the binary
    # up into the parts that should be the same and the parts that may differ -
    # which are the crc checkshum and the compressed part of the message.
    #
    # the byte sizes here are determined by looking at the construction of the
    # messages and headers in produce.ex
    pre_crc_header_size = 46 + byte_size(topic) + byte_size(client_id)
    crc_size = 4
    # note this includes the size of the compressed part of the binary, which
    # should be the same.
    post_crc_header_size = 10

    << pre_crc_header :: binary-size(pre_crc_header_size),
      _crc :: binary-size(crc_size),
      post_crc_header :: binary-size(post_crc_header_size),
      compressed_message_set :: binary >> = request

    << expect_pre_crc_header :: binary-size(pre_crc_header_size),
      _expect_crc :: binary-size(crc_size),
      expect_post_crc_header :: binary-size(post_crc_header_size),
      expect_compressed_message_set :: binary >> = expected_request

    assert pre_crc_header == expect_pre_crc_header
    assert post_crc_header == expect_post_crc_header

    decompressed_message_set = :zlib.gunzip(compressed_message_set)
    expect_decompressed_message_set =
      :zlib.gunzip(expect_compressed_message_set)

    assert decompressed_message_set == expect_decompressed_message_set
>>>>>>> 44d6f86b
  end

  test "create_request correctly encodes messages with snappy" do
    expected_request = <<0, 0, 0, 0, 0, 0, 0, 1, 0, 23, 99, 111, 109, 112, 114, 101, 115, 115, 105, 111, 110, 95, 99, 108, 105, 101, 110, 116, 95, 116, 101, 115, 116, 0, 1, 0, 0, 0, 10, 0, 0, 0, 1, 0, 16, 99, 111, 109, 112, 114, 101, 115, 115, 101, 100, 95, 116, 111, 112, 105, 99, 0, 0, 0, 1, 0, 0, 0, 0, 0, 0, 0, 86, 0, 0, 0, 0, 0, 0, 0, 0, 0, 0, 0, 74, 67, 64, 33, 66, 0, 2, 255, 255, 255, 255, 0, 0, 0, 60, 80, 0, 0, 25, 1, 16, 28, 225, 156, 17, 255, 5, 15, 64, 5, 107, 101, 121, 32, 97, 0, 0, 0, 9, 109, 101, 115, 115, 97, 103, 101, 5, 13, 17, 1, 16, 28, 4, 244, 101, 158, 5, 13, 5, 40, 52, 98, 0, 0, 0, 9, 109, 101, 115, 115, 97, 103, 101, 32, 98>> 

    produce = %KafkaEx.Protocol.Produce.Request{
      topic: "compressed_topic",
      partition: 0,
      required_acks: 1,
      timeout: 10,
      compression: :snappy,
      messages: [
        %KafkaEx.Protocol.Produce.Message{key: "key a", value: "message a"},
        %KafkaEx.Protocol.Produce.Message{key: "key b", value: "message b"}
      ]
    }

    request = KafkaEx.Protocol.Produce.create_request(1,
                                                      "compression_client_test",
                                                      produce)

    assert expected_request == :erlang.iolist_to_binary(request)
  end

  test "parse_response correctly parses a valid response with single topic and partition" do
    response = << 0 :: 32, 1 :: 32, 3 :: 16, "bar" :: binary, 1 :: 32, 0 :: 32, 0 :: 16, 10 :: 64 >>
    expected_response = [%KafkaEx.Protocol.Produce.Response{partitions: [%{error_code: :no_error, offset: 10, partition: 0}], topic: "bar"}]
    assert expected_response == KafkaEx.Protocol.Produce.parse_response(response)
  end

  test "parse_response correctly parses a valid response with multiple topics and partitions" do
    response = << 0 :: 32, 2 :: 32, 3 :: 16, "bar" :: binary, 2 :: 32, 0 :: 32, 0 :: 16, 10 :: 64, 1 :: 32, 0 :: 16, 20 :: 64, 3 :: 16, "baz" :: binary, 2 :: 32, 0 :: 32, 0 :: 16, 30 :: 64, 1 :: 32, 0 :: 16, 40 :: 64 >>
    expected_response = [%KafkaEx.Protocol.Produce.Response{partitions: [
        %{error_code: :no_error, offset: 20, partition: 1},
        %{error_code: :no_error, offset: 10, partition: 0}
      ], topic: "bar"},
      %KafkaEx.Protocol.Produce.Response{partitions: [
        %{error_code: :no_error, offset: 40, partition: 1},
        %{error_code: :no_error, offset: 30, partition: 0}
      ], topic: "baz"}]

    assert expected_response == KafkaEx.Protocol.Produce.parse_response(response)
  end
end<|MERGE_RESOLUTION|>--- conflicted
+++ resolved
@@ -46,11 +46,6 @@
       messages: messages
     }
 
-<<<<<<< HEAD
-    request = KafkaEx.Protocol.Produce.create_request(1, "compression_client_test", produce)
-
-    assert expected_request == :erlang.iolist_to_binary(request)
-=======
     request = KafkaEx.Protocol.Produce.create_request(1, client_id, produce)
 
     # The exact binary contents of the message can change as zlib changes,
@@ -84,7 +79,6 @@
       :zlib.gunzip(expect_compressed_message_set)
 
     assert decompressed_message_set == expect_decompressed_message_set
->>>>>>> 44d6f86b
   end
 
   test "create_request correctly encodes messages with snappy" do
